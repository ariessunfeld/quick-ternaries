--- conflicted
+++ resolved
@@ -7,20 +7,12 @@
 from src.controllers.ternary.controller import TernaryController
 
 class AppController:
-<<<<<<< HEAD
-
-    def __init__(self, model: AppModel, view: MainWindow):
-        self.model = model
-        self.view = view
-
-=======
     
     def __init__(self, model: AppModel, view: MainWindow, service: AppService):
         self.model = model
         self.view = view
         self.service = service
         
->>>>>>> 89259f83
         self.setup_connections()
 
     def setup_connections(self):
