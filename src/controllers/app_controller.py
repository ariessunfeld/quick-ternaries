--- conflicted
+++ resolved
@@ -5,7 +5,6 @@
 from src.services.app_service import AppService
 
 from src.controllers.ternary.controller import TernaryController
-from src.services.ternary.plot_maker import TernaryPlotMaker
 
 from PySide6.QtWebChannel import QWebChannel
 from PySide6.QtWebEngineWidgets import QWebEngineView
@@ -41,14 +40,6 @@
         
         self.view.tab_view.has_trace.connect(self._on_tab_view_has_trace)
 
-        # only allow saving and previewing if there are trace tabs
-        self.ternary_controller.tab_controller.view.has_trace.connect(
-            self.view.preview_button.setEnabled
-        )
-        self.ternary_controller.tab_controller.view.has_trace.connect(
-            self.view.save_button.setEnabled
-        )
-
     def _on_preview_clicked(self):
         curr_model = self.model.current_model
         url = self.service.write_html(curr_model, self.view.plot_type_combo.currentText())
@@ -56,17 +47,11 @@
             self.view.plot_view.setUrl(url)
 
     def _on_save_clicked(self):
-<<<<<<< HEAD
-        plot_maker = TernaryPlotMaker()
-        fig = plot_maker.make_plot(self.ternary_controller.model)
-        filepath, dpi = self.view.save_menu()
-=======
         curr_model = self.model.current_model
         curr_model_name = self.model.current_model_name
         plot_maker = self.service.html_makers.get(curr_model_name).plot_maker
         fig = plot_maker.make_plot(curr_model)
         filepath, dpi = self.view.show_save_menu()
->>>>>>> 5973a301
         plot_maker.save_plot(fig, filepath, dpi)
 
     def _on_settings_clicked(self):
