from src.models.ternary.setup.custom_apex_selection_model import CustomApexSelectionModel
from src.views.ternary.setup import CustomApexSelectionView

from PySide6.QtCore import QObject, Signal

class CustomApexSelectionController(QObject):

    column_added_to_apices = Signal(str)
    column_removed_from_apices = Signal(str)

    def __init__(self, model: CustomApexSelectionModel, view: CustomApexSelectionView):
<<<<<<< HEAD
=======
        
        super().__init__()
>>>>>>> 2ecf471e

        # models and views are instantiated outside this class
        # hence, they get passed to the initialization method
        self.model = model
        self.view = view

        self.setup_connections()

    def setup_connections(self):
        # Add/remove button connections
        self.view.add_remove_list_top_apex_columns.button_add.clicked.connect(self.clicked_top_apex_button_add)
        self.view.add_remove_list_top_apex_columns.button_remove.clicked.connect(self.clicked_top_apex_button_remove)
        self.view.add_remove_list_right_apex_columns.button_add.clicked.connect(self.clicked_right_apex_button_add)
        self.view.add_remove_list_right_apex_columns.button_remove.clicked.connect(self.clicked_right_apex_button_remove)
        self.view.add_remove_list_left_apex_columns.button_add.clicked.connect(self.clicked_left_apex_button_add)
        self.view.add_remove_list_left_apex_columns.button_remove.clicked.connect(self.clicked_left_apex_button_remove)

    def clicked_top_apex_button_add(self):
        """Gets selected column from view's available_columns,
        adds to model's top_apex_columns and removes from model's available columns"""
        selected_column = self.view.list_widget_available_columns.currentItem()
        if selected_column is not None:
            col = selected_column.text()
            self.model.add_top_apex_column(col)
            self.model.remove_available_column(col)
            self.view.refresh(self.model)
            self.column_added_to_apices.emit(col)

    def clicked_top_apex_button_remove(self):
        """Gets selected column from view's top_apex columns,
        adds to model's available columns and removes from model's top_apex columns"""
        selected_column = self.view.add_remove_list_top_apex_columns.currentItem()
        if selected_column is not None:
            col = selected_column.text()
            self.model.remove_top_apex_column(col)
            self.model.add_available_column(col)
            self.view.refresh(self.model)
            self.column_removed_from_apices.emit(col)

    def clicked_right_apex_button_add(self):
        """Gets selected column from view's available_columns,
        adds to model's right_apex_columns and removes from model's available columns"""
        selected_column = self.view.list_widget_available_columns.currentItem()
        if selected_column is not None:
            col = selected_column.text()
            self.model.add_right_apex_column(col)
            self.model.remove_available_column(col)
            self.view.refresh(self.model)
            self.column_added_to_apices.emit(col)

    def clicked_right_apex_button_remove(self):
        """Gets selected column from view's right_apex columns,
        adds to model's available columns and removes from model's right_apex columns"""
        selected_column = self.view.add_remove_list_right_apex_columns.currentItem()
        if selected_column is not None:
            col = selected_column.text()
            self.model.remove_right_apex_column(col)
            self.model.add_available_column(col)
            self.view.refresh(self.model)
            self.column_removed_from_apices.emit(col)

    def clicked_left_apex_button_add(self):
        """Gets selected column from view's available_columns,
        adds to model's left_apex_columns and removes from model's available columns"""
        selected_column = self.view.list_widget_available_columns.currentItem()
        if selected_column is not None:
            col = selected_column.text()
            self.model.add_left_apex_column(col)
            self.model.remove_available_column(col)
            self.view.refresh(self.model)
            self.column_added_to_apices.emit(col)

    def clicked_left_apex_button_remove(self):
        """Gets selected column from view's left_apex columns,
        adds to model's available columns and removes from model's left_apex columns"""
        selected_column = self.view.add_remove_list_left_apex_columns.currentItem()
        if selected_column is not None:
            col = selected_column.text()
            self.model.remove_left_apex_column(col)
            self.model.add_available_column(col)
            self.view.refresh(self.model)
            self.column_removed_from_apices.emit(col)

    def update_columns(self, new_columns: list[str]):
        # Set model's available columns to new_columns
        self.model.available_columns = []
        for col in new_columns:
            self.model.add_available_column(col)
        # Remove from model's available columns each of the model's selected columns
        for col in self.model.get_top_apex_selected_columns():
            self.model.remove_available_column(col)
            if col not in new_columns:
                self.model.remove_top_apex_column(col)
        for col in self.model.get_left_apex_selected_columns():
            self.model.remove_available_column(col)
            if col not in new_columns:
                self.model.remove_left_apex_column(col)
        for col in self.model.get_right_apex_selected_columns():
            self.model.remove_available_column(col)
            if col not in new_columns:
                self.model.remove_right_apex_column(col)
        # Flush the view with the model state (handled by model)
        self.view.refresh(self.model)<|MERGE_RESOLUTION|>--- conflicted
+++ resolved
@@ -9,11 +9,8 @@
     column_removed_from_apices = Signal(str)
 
     def __init__(self, model: CustomApexSelectionModel, view: CustomApexSelectionView):
-<<<<<<< HEAD
-=======
         
         super().__init__()
->>>>>>> 2ecf471e
 
         # models and views are instantiated outside this class
         # hence, they get passed to the initialization method
