--- conflicted
+++ resolved
@@ -8,19 +8,11 @@
 )
 from PySide6.QtCore import Signal
 
-<<<<<<< HEAD
-from PySide6.QtCore import Signal
-
-class LoadedDataScrollView(QWidget):
-    has_data = Signal(bool)
-
-=======
 
 class LoadedDataScrollView(QWidget):
 
     has_data = Signal(bool)
 
->>>>>>> 9d43aa7a
     def __init__(self, *args, **kwargs):
         super().__init__(*args, **kwargs)
 
@@ -35,11 +27,7 @@
         self._emit_has_data()
 
     def _emit_has_data(self):
-<<<<<<< HEAD
-        self.has_data.emit(self.file_list.count()!=0)
-=======
         self.has_data.emit(self.file_list.count() != 0)
->>>>>>> 9d43aa7a
 
     def set_style(self):
         self.file_list.setStyleSheet("""
