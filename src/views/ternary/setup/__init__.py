--- conflicted
+++ resolved
@@ -11,9 +11,5 @@
     "TernaryErrorBarSelectionView",
     "CustomApexSelectionView",
     "LoadedDataScrollView",
-<<<<<<< HEAD
-]
-=======
     "TernaryApexScalingView"
-]
->>>>>>> 2ecf471e
+]