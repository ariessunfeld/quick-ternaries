"""Megawidget for heatmap configuration within a trace"""

from PySide6.QtWidgets import (
    QWidget,
    QVBoxLayout,
    QHBoxLayout
)
from PySide6.QtCore import Qt
from src.views.utils import (
    LeftLabeledLineEdit, 
    LeftLabeledComboBox, 
    InfoButton, 
    LeftLabeledCheckbox
)
from src.services.utils.sequential_color_scales import SEQUENTIAL_COLOR_SCALE_NAMES

class TernaryHeatmapEditorView(QWidget):
    def __init__(self, parent: QWidget | None = None):
        super().__init__(parent)
        self.main_layout = QVBoxLayout()

        # Create a container widget to hold the main layout
        self.container_widget = QWidget()
        self.container_widget.setObjectName("containerWidget")  # Set an object name
        self.container_layout = QVBoxLayout()
        self.container_widget.setLayout(self.container_layout)

        # add a border to the container widget
        self.container_widget.setStyleSheet("#containerWidget { border: 1px solid #1c1c1c; }")

        self.setLayout(self.main_layout)
        self.main_layout.addWidget(self.container_widget)

        # Heatmap Column ComboBox
        self.heatmap_column_combobox = LeftLabeledComboBox('Heatmap Column:')
        self.container_layout.addWidget(self.heatmap_column_combobox)

        # Range Min and Max LineEdits with an InfoButton
        self.range_layout = QHBoxLayout()

        self.range_min_line_edit = LeftLabeledLineEdit('Range min:')
        self.range_layout.addWidget(self.range_min_line_edit)

        self.range_max_line_edit = LeftLabeledLineEdit('Range max:')
        self.range_layout.addWidget(self.range_max_line_edit)

        # Tooltip InfoButton
        tooltip_text = (
            "Tip: Set a low 'range max' to bring out the gradient in your data.\n"
            "Points with higher values than 'range max' will still be plotted; \n"
            "they will just have the same color as the highest value on the scale.\n"
            "The default 'range max' value is twice the median of the selected column."
        )
        self.info_button = InfoButton(self, tooltip_text)
        self.range_layout.addWidget(self.info_button, alignment=Qt.AlignRight)

        # Add the range layout to the view
        self.container_layout.addLayout(self.range_layout)

        # Create the Advanced... checkbox
<<<<<<< HEAD
        self.show_advanced_checkbox = LeftLabeledCheckbox('Advanced...')

=======
        self.show_advanced_checkbox = LeftLabeledCheckbox('Show Advanced Settings...')
        
>>>>>>> 73dcd217
        # Add to the main layout
        self.container_layout.addWidget(self.show_advanced_checkbox)

        # Set up the advanced options layout and add to main
        self.advanced_options_layout = QVBoxLayout()
        self.advanced_options_layout_widget = QWidget()
        self.advanced_options_layout_widget.setLayout(self.advanced_options_layout)
        self.advanced_options_layout_widget.setVisible(False)
        self.container_layout.addWidget(self.advanced_options_layout_widget)

        # Add some advanced options
        self.heatmap_colorscale_combobox = LeftLabeledComboBox('Colorscale:')
        self.heatmap_colorscale_combobox.addItems(SEQUENTIAL_COLOR_SCALE_NAMES)
        self.log_transform_checkbox = LeftLabeledCheckbox("Log-Transform Range:")
        self.reverse_colorscale_checkbox = LeftLabeledCheckbox("Reverse Colorscale:")
        self.log_and_reverse_layout = QHBoxLayout()
        self.log_and_reverse_layout.addWidget(self.log_transform_checkbox)
        self.log_and_reverse_layout.addWidget(self.reverse_colorscale_checkbox)

        self.advanced_options_layout.addWidget(self.heatmap_colorscale_combobox)
        self.advanced_options_layout.addLayout(self.log_and_reverse_layout)

        self.title_configuration_layout = QHBoxLayout()
        self.title_line_edit = LeftLabeledLineEdit("Bar Title:")
        self.title_position_combobox = LeftLabeledComboBox("Title Position:")
        self.title_position_combobox.addItems(['right', 'left', 'top', 'bottom'])

        self.title_configuration_layout.addWidget(self.title_line_edit)
        self.title_configuration_layout.addWidget(self.title_position_combobox)

        self.advanced_options_layout.addLayout(self.title_configuration_layout)

        self.position_dimensions_layout = QHBoxLayout()
        self.len_line_edit = LeftLabeledLineEdit('len:')
        self.x_line_edit = LeftLabeledLineEdit('x:')
        self.y_line_edit = LeftLabeledLineEdit('y:')
        position_dimensions_tooltip_text = (
            "len = 1 will make colorbar as long as the plot.\n"
            "x > 1 will position colorbar to the right of the plot.\n"
            "x < 0 will position colorbar to the left of the plot.\n"
            "y = 0.5 will center the colorbar with respect to the plot height."
        )
        self.position_dimensions_infobutton = InfoButton(self, position_dimensions_tooltip_text)

        # Add position/dimensions fields to their layout
        self.position_dimensions_layout.addWidget(self.len_line_edit)
        self.position_dimensions_layout.addWidget(self.x_line_edit)
        self.position_dimensions_layout.addWidget(self.y_line_edit)
        self.position_dimensions_layout.addWidget(self.position_dimensions_infobutton,
                                                  alignment=Qt.AlignRight)

        self.advanced_options_layout.addLayout(self.position_dimensions_layout)

        # Make a layout for additional fields
        self.orientation_and_font_layout = QHBoxLayout()
        self.colorbar_orientation_combobox = LeftLabeledComboBox("Bar:")
        self.colorbar_orientation_combobox.addItems(['vertical', 'horizontal'])
        self.colorbar_title_font_size_line_edit = LeftLabeledLineEdit("Title Font Size:")
        self.colorbar_tick_font_size_line_edit = LeftLabeledLineEdit("Tick Font Size:")
        self.orientation_and_font_layout.addWidget(self.colorbar_title_font_size_line_edit)
        self.orientation_and_font_layout.addWidget(self.colorbar_tick_font_size_line_edit)
        self.orientation_and_font_layout.addWidget(self.colorbar_orientation_combobox)

        self.advanced_options_layout.addLayout(self.orientation_and_font_layout)<|MERGE_RESOLUTION|>--- conflicted
+++ resolved
@@ -58,13 +58,8 @@
         self.container_layout.addLayout(self.range_layout)
 
         # Create the Advanced... checkbox
-<<<<<<< HEAD
-        self.show_advanced_checkbox = LeftLabeledCheckbox('Advanced...')
-
-=======
         self.show_advanced_checkbox = LeftLabeledCheckbox('Show Advanced Settings...')
         
->>>>>>> 73dcd217
         # Add to the main layout
         self.container_layout.addWidget(self.show_advanced_checkbox)
 
