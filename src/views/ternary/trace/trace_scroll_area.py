"""Contains the TraceScrollArea(QWidget) class and support classes"""

from typing import List

from PySide6.QtWidgets import (
    QWidget,
    QHBoxLayout,
    QLabel,
    QPushButton,
    QVBoxLayout,
    QScrollArea)
from PySide6.QtCore import (
    Qt,
    QSize,
    Signal,
    QMimeData,
    QPoint)
from PySide6.QtGui import (
    QDrag,
    QPixmap,
    QPainter)

class DragTargetIndicator(QLabel):
    def __init__(self, parent=None):
        super().__init__(parent)
        self.setContentsMargins(25, 5, 25, 5)
        # self.setStyleSheet(
        #     "QLabel { background-color: #ccc; border: 1px solid black; }"
        # )

class DraggableTab(QWidget):
    tab_clicked = Signal(str)
    tab_closed = Signal(str)

    def __init__(self, name, identifier, *args, **kwargs):
        super().__init__(*args, **kwargs)

        self.identifier = identifier

        self.setStyleSheet("background: transparent; border-radius: 10px; padding: 5px;")
<<<<<<< HEAD

=======
    
>>>>>>> fd98faf9
        self.tab_button_layout = QHBoxLayout(self)
        self.label = QLabel(name, self)
        self.label.setStyleSheet("background: transparent;")
        self.tab_button_layout.addWidget(self.label)

        if identifier != 'StartSetup':
            self.setup_close_button()

        self.tab_button_layout.setContentsMargins(0, 0, 0, 0)
        self.setLayout(self.tab_button_layout)
        self.setFixedHeight(30)
        self.setCursor(Qt.PointingHandCursor)

    def setup_close_button(self):
        close_button = QPushButton("✕", self)
        close_button.setFixedSize(QSize(20, 20))
        close_button.setStyleSheet("""
            QPushButton {
                border: none;
                background-color: lightgray;
                border-radius: 10px;
            }
            QPushButton:hover {
                background-color: red;
            }
        """)
        close_button.clicked.connect(lambda: self.tab_closed.emit(self.identifier))
        self.tab_button_layout.addWidget(close_button)

    def mousePressEvent(self, event):
        if event.button() == Qt.LeftButton:
            self.tab_clicked.emit(self.identifier)
            self.drag_start_position = event.pos()

    def mouseMoveEvent(self, event):
        if self.identifier == 'StartSetup':
            return

        if event.buttons() == Qt.LeftButton:
            drag = QDrag(self)
            mime = QMimeData()
            drag.setMimeData(mime)

            # Create a pixmap of the label only
            pixmap = QPixmap(self.label.size())
            pixmap.fill(Qt.transparent)  # Set the background to transparent

            painter = QPainter(pixmap)
            self.label.render(painter,
                              QPoint(),
                              self.label.rect(),
                              QWidget.RenderFlag.DrawWindowBackground |
                              QWidget.RenderFlag.DrawChildren)
            painter.end()
            drag.setPixmap(pixmap)
            drag.setHotSpot(event.pos() - self.label.pos())

            # drag.exec(Qt.DropAction.MoveAction)
            drag.exec(Qt.MoveAction)
            self.show()

    def enterEvent(self, event):
        self.label.setStyleSheet("background: lightgray;")
        super().enterEvent(event)

    def leaveEvent(self, event):
        self.label.setStyleSheet("background: transparent;")
        super().leaveEvent(event)

    def dragEnterEvent(self, event):
        event.accept()

    def dragMoveEvent(self, event):
        event.ignore()

class TabView(QWidget):
    """
    Megawidget containing the tab add/remove/scroll area
    """
    tab_changed = Signal(str)
    tab_removed = Signal(str)

    def __init__(self, *args, **kwargs):
        super().__init__(*args, **kwargs)

        self.controls_layout = QHBoxLayout(self)
        self.controls_layout.setContentsMargins(0, 0, 0, 0)

        # Set up the tab scroll area
        self.scroll_area = QScrollArea(self)
        self.scroll_area.setWidgetResizable(True)
        self.scroll_area.setHorizontalScrollBarPolicy(Qt.ScrollBarAlwaysOff)
        self.scroll_area.setVerticalScrollBarPolicy(Qt.ScrollBarAsNeeded)
<<<<<<< HEAD
        self.scroll_area.setStyleSheet("border: none; background: transparent")
=======
        self.scroll_area.setStyleSheet("border: none; background: transparent;")
>>>>>>> fd98faf9
        self.scroll_area.setMaximumWidth(150)
        self.scroll_area.setMinimumWidth(100)

        self.scroll_widget = QWidget()
        self.scroll_area.setWidget(self.scroll_widget)

        self.tab_layout = QVBoxLayout(self.scroll_widget)
        self.tab_layout.setContentsMargins(0, 0, 0, 0)
        self.tab_layout.setSpacing(5)
        self.tab_layout.setAlignment(Qt.AlignTop)

        # Setup a drag-and-drop indicator widget
        self._drag_target_indicator = DragTargetIndicator()
        self.tab_layout.addWidget(self._drag_target_indicator)
        self._drag_target_indicator.hide()

        # Add the "Add Trace" button to the layout
        self.new_tab_button = QPushButton("+ Add Trace")
        self.new_tab_button.setCursor(Qt.PointingHandCursor)
        self.tab_layout.addWidget(self.new_tab_button)

        # Add the scroll area to the layout
        self.controls_layout.addWidget(self.scroll_area)
        self.setLayout(self.controls_layout)

        # initialize the view with just a start setup tab
        self.add_start_setup_tab_to_view()
        self.set_selected_tab('StartSetup')

    def add_tab_to_view(self, name: str, identifier: str):
        tab_button = DraggableTab(name, identifier)
        tab_button.tab_clicked.connect(self.tab_changed.emit)
        tab_button.tab_closed.connect(self.tab_removed.emit)
        # insert at position n-1 to preserve the position of the Add Tab button
        self.tab_layout.insertWidget(self.tab_layout.count() - 1, tab_button)
        return tab_button

    def add_trace_tab_to_view(self, name: str, tab_id: str):
        self.add_tab_to_view(name, tab_id)
        # switch to the newly created tab
        self.set_selected_tab(tab_id)

    def add_start_setup_tab_to_view(self):
<<<<<<< HEAD
        start_setup_tab = DraggableTab("<center>Start Setup</center>", "StartSetup")
=======
        start_setup_tab = DraggableTab("Start Setup", "StartSetup")
>>>>>>> fd98faf9
        start_setup_tab.tab_clicked.connect(self.tab_changed.emit)
        self.tab_layout.insertWidget(0, start_setup_tab)
        return start_setup_tab

    def remove_tab_from_view(self, tab_id: str):
        for i in range(self.tab_layout.count()):
            tab_widget = self.tab_layout.itemAt(i).widget()
            if isinstance(tab_widget, DraggableTab) and tab_widget.identifier == tab_id:
                self.tab_layout.removeWidget(tab_widget)
                tab_widget.deleteLater()
                break

    def set_selected_tab(self, tab_id: str):
        """
        Given an identifier, set the corresponding tab appearance to "current"
        and set all others to "deselected"
        """

        # Update appearances to reflect which tab is selected
        for tab_button in self.get_tab_buttons():
            if tab_button.identifier == tab_id:
                # "current" stylesheet
                tab_button.setStyleSheet("""font-weight: bold;
                                            background-color: lightgray;
                                            border: 1px solid gray;
                                            border-radius: 4px""")
            else:
                # "non-current" stylesheet
                tab_button.setStyleSheet("""font-weight: normal;
                                            background-color: transparent;
                                            border: 1px solid gray;
                                            border-radius: 4px;""")

    def get_tab_buttons(self) -> List[DraggableTab]:
        """Returns a list of draggable tab widgets"""
        ret = []
        n_tabs = self.tab_layout.count()

        for i in range(n_tabs):
            item = self.tab_layout.itemAt(i).widget()
            if isinstance(item, DraggableTab):
                ret.append(item)

        return ret<|MERGE_RESOLUTION|>--- conflicted
+++ resolved
@@ -38,11 +38,7 @@
         self.identifier = identifier
 
         self.setStyleSheet("background: transparent; border-radius: 10px; padding: 5px;")
-<<<<<<< HEAD
-
-=======
     
->>>>>>> fd98faf9
         self.tab_button_layout = QHBoxLayout(self)
         self.label = QLabel(name, self)
         self.label.setStyleSheet("background: transparent;")
@@ -136,11 +132,7 @@
         self.scroll_area.setWidgetResizable(True)
         self.scroll_area.setHorizontalScrollBarPolicy(Qt.ScrollBarAlwaysOff)
         self.scroll_area.setVerticalScrollBarPolicy(Qt.ScrollBarAsNeeded)
-<<<<<<< HEAD
-        self.scroll_area.setStyleSheet("border: none; background: transparent")
-=======
         self.scroll_area.setStyleSheet("border: none; background: transparent;")
->>>>>>> fd98faf9
         self.scroll_area.setMaximumWidth(150)
         self.scroll_area.setMinimumWidth(100)
 
@@ -184,11 +176,7 @@
         self.set_selected_tab(tab_id)
 
     def add_start_setup_tab_to_view(self):
-<<<<<<< HEAD
         start_setup_tab = DraggableTab("<center>Start Setup</center>", "StartSetup")
-=======
-        start_setup_tab = DraggableTab("Start Setup", "StartSetup")
->>>>>>> fd98faf9
         start_setup_tab.tab_clicked.connect(self.tab_changed.emit)
         self.tab_layout.insertWidget(0, start_setup_tab)
         return start_setup_tab
