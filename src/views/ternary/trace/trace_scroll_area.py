"""Contains the TraceScrollArea(QWidget) class and support classes"""

from typing import List

from PySide6.QtWidgets import (
    QWidget,
    QHBoxLayout, 
    QLabel, 
    QPushButton, 
    QVBoxLayout, 
    QScrollArea)
from PySide6.QtCore import (
    Qt, 
    QSize, 
    Signal, 
    QMimeData,
    QPoint)
from PySide6.QtGui import (
    QDrag, 
    QPixmap,
    QPainter)

class DragTargetIndicator(QLabel):
    def __init__(self, parent=None):
        super().__init__(parent)
        self.setContentsMargins(25, 5, 25, 5)
<<<<<<< HEAD
=======
        # self.setStyleSheet(
        #     "QLabel { background-color: #ccc; border: 1px solid black; }"
        # )
>>>>>>> 1ed192fd

class DraggableTab(QWidget):
    tab_clicked = Signal(str)
    tab_closed = Signal(str)

    def __init__(self, name, identifier, *args, hide_close_button=False, **kwargs):
        super().__init__(*args, **kwargs)

        self.identifier = identifier

        self.setStyleSheet("background: transparent; border-radius: 10px; padding: 5px;")

        self.hide_close_button = hide_close_button
    
        self.tab_button_layout = QHBoxLayout(self)
        self.label = QLabel(name, self)
        self.label.setStyleSheet("background: transparent;")
        self.tab_button_layout.addWidget(self.label)

<<<<<<< HEAD
        if self.identifier != "StartSetup":
=======
        if identifier != 'StartSetup':
>>>>>>> 1ed192fd
            self.setup_close_button()

        self.tab_button_layout.setContentsMargins(0, 0, 0, 0)
        self.setLayout(self.tab_button_layout)
        self.setFixedHeight(30)
        self.setCursor(Qt.PointingHandCursor)

    def setup_close_button(self):
        close_button = QPushButton("✕" if not self.hide_close_button else '', self)
        close_button.setFixedSize(QSize(20, 20))
<<<<<<< HEAD
=======
        # close_button.setStyleSheet("border: none; background-color: transparent;")
>>>>>>> 1ed192fd
        close_button.setStyleSheet("""
            QPushButton {
                border: none;
                background-color: lightgray;
                border-radius: 10px;
            }
            QPushButton:hover {
                background-color: red;
            }
        """)
        close_button.clicked.connect(lambda: self.tab_closed.emit(self.identifier))
        self.tab_button_layout.addWidget(close_button)
        if self.hide_close_button:
            close_button.setVisible(True)

    def mousePressEvent(self, event):
        if event.button() == Qt.LeftButton:
            self.tab_clicked.emit(self.identifier)
            self.drag_start_position = event.pos()

    def mouseMoveEvent(self, event):
        if self.identifier == 'StartSetup':
            return
<<<<<<< HEAD
=======
        # if event.buttons() == Qt.MouseButton.LeftButton:
>>>>>>> 1ed192fd
        if event.buttons() == Qt.LeftButton:
            drag = QDrag(self)
            mime = QMimeData()
            drag.setMimeData(mime)

<<<<<<< HEAD
=======
            # pixmap = QPixmap(self.size().width() * 2, self.size().height() * 2)
            # pixmap.setDevicePixelRatio(2)
            # self.render(pixmap)
>>>>>>> 1ed192fd
            # Create a pixmap of the label only
            pixmap = QPixmap(self.label.size())
            pixmap.fill(Qt.transparent)  # Set the background to transparent

            painter = QPainter(pixmap)
            self.label.render(painter, QPoint(), self.label.rect(), QWidget.RenderFlag.DrawWindowBackground | QWidget.RenderFlag.DrawChildren)
            painter.end()
<<<<<<< HEAD

            drag.setPixmap(pixmap)
            drag.setHotSpot(event.pos() - self.label.pos())

=======
            drag.setPixmap(pixmap)
            drag.setHotSpot(event.pos() - self.label.pos())

            # drag.exec(Qt.DropAction.MoveAction)
>>>>>>> 1ed192fd
            drag.exec(Qt.MoveAction)
            self.show()

    def enterEvent(self, event):
        self.label.setStyleSheet("background: lightgray;")
        super().enterEvent(event)

    def leaveEvent(self, event):
        self.label.setStyleSheet("background: transparent;")
        super().leaveEvent(event)

    def dragEnterEvent(self, event):
        event.accept()

    def dragMoveEvent(self, event):
        event.ignore()

class TabView(QWidget):
    """
    Megawidget containing the tab add/remove/scroll area
    """
    tab_changed = Signal(str)
    tab_removed = Signal(str)

    def __init__(self, *args, **kwargs):
        super().__init__(*args, **kwargs)
        
        self.controls_layout = QHBoxLayout(self)
        self.controls_layout.setContentsMargins(0, 0, 0, 0)

        # Set up the tab scroll area
        self.scroll_area = QScrollArea(self)
        self.scroll_area.setWidgetResizable(True)
        self.scroll_area.setHorizontalScrollBarPolicy(Qt.ScrollBarAlwaysOff)
        self.scroll_area.setVerticalScrollBarPolicy(Qt.ScrollBarAsNeeded)
        self.scroll_area.setStyleSheet("border: none; ")
        self.scroll_area.setMaximumWidth(150)
        self.scroll_area.setMinimumWidth(100)

        self.scroll_widget = QWidget()
        self.scroll_area.setWidget(self.scroll_widget)

        self.tab_layout = QVBoxLayout(self.scroll_widget)
        self.tab_layout.setContentsMargins(0, 0, 0, 0)
        self.tab_layout.setSpacing(5)
        self.tab_layout.setAlignment(Qt.AlignTop)

        # Setup a drag-and-drop indicator widget
        self._drag_target_indicator = DragTargetIndicator()
        self.tab_layout.addWidget(self._drag_target_indicator)
        self._drag_target_indicator.hide()

        # Add the "Add Trace" button to the layout
        self.new_tab_button = QPushButton("+ Add Trace")
        self.new_tab_button.setCursor(Qt.PointingHandCursor)
        self.tab_layout.addWidget(self.new_tab_button)

        # Add the scroll area to the layout
        self.controls_layout.addWidget(self.scroll_area)
        self.setLayout(self.controls_layout)

        # initialize the view with just a start setup tab
        self.add_start_setup_tab_to_view()
        self.set_selected_tab('StartSetup')

    def add_tab_to_view(self, name: str, identifier: str):
        tab_button = DraggableTab(name, identifier)
        tab_button.tab_clicked.connect(self.tab_changed.emit)
        tab_button.tab_closed.connect(self.tab_removed.emit)
        # insert at position n-1 to preserve the position of the Add Tab button
        self.tab_layout.insertWidget(self.tab_layout.count() - 1, tab_button)
        return tab_button
    
    def add_trace_tab_to_view(self, name: str, tab_id: str):
        self.add_tab_to_view(name, tab_id)
        # switch to the newly created tab
        self.set_selected_tab(tab_id)
    
    def add_start_setup_tab_to_view(self):
        start_setup_tab = DraggableTab("<center>Start Setup</center>", "StartSetup", hide_close_button=True)
        start_setup_tab.tab_clicked.connect(self.tab_changed.emit)
        self.tab_layout.insertWidget(0, start_setup_tab)
        return start_setup_tab

    def remove_tab_from_view(self, tab_id: str):
        for i in range(self.tab_layout.count()):
            tab_widget = self.tab_layout.itemAt(i).widget()
            if isinstance(tab_widget, DraggableTab) and tab_widget.identifier == tab_id:
                self.tab_layout.removeWidget(tab_widget)
                tab_widget.deleteLater()
                break

    def set_selected_tab(self, tab_id: str):
        """
        Given an identifier, set the corresponding tab appearance to "current"
        and set all others to "deselected"
        """

        # Update appearances to reflect which tab is selected
        for tab_button in self.get_tab_buttons():
            if tab_button.identifier == tab_id:
                # "current" stylesheet
                tab_button.setStyleSheet("""font-weight: bold;
                                            background-color: lightgray;
                                            border: 1px solid gray;
                                            border-radius: 4px""")
            else:
                # "non-current" stylesheet
                tab_button.setStyleSheet("""font-weight: normal;
                                            background-color: transparent;
                                            border: 1px solid gray;
                                            border-radius: 4px;""")
    
    def get_tab_buttons(self) -> List[DraggableTab]:
        """Returns a list of draggable tab widgets"""
        ret = []
        n_tabs = self.tab_layout.count()

        for i in range(n_tabs):
            item = self.tab_layout.itemAt(i).widget()
            if isinstance(item, DraggableTab):
                ret.append(item)

        return ret<|MERGE_RESOLUTION|>--- conflicted
+++ resolved
@@ -19,17 +19,16 @@
     QDrag, 
     QPixmap,
     QPainter)
+    QPixmap,
+    QPainter)
 
 class DragTargetIndicator(QLabel):
     def __init__(self, parent=None):
         super().__init__(parent)
         self.setContentsMargins(25, 5, 25, 5)
-<<<<<<< HEAD
-=======
         # self.setStyleSheet(
         #     "QLabel { background-color: #ccc; border: 1px solid black; }"
         # )
->>>>>>> 1ed192fd
 
 class DraggableTab(QWidget):
     tab_clicked = Signal(str)
@@ -42,18 +41,20 @@
 
         self.setStyleSheet("background: transparent; border-radius: 10px; padding: 5px;")
 
+
+        self.setStyleSheet("background: transparent; border-radius: 10px; padding: 5px;")
+
         self.hide_close_button = hide_close_button
     
         self.tab_button_layout = QHBoxLayout(self)
         self.label = QLabel(name, self)
         self.label.setStyleSheet("background: transparent;")
+        self.label.setStyleSheet("background: transparent;")
         self.tab_button_layout.addWidget(self.label)
 
-<<<<<<< HEAD
+        if identifier != 'StartSetup':
+            self.setup_close_button()
         if self.identifier != "StartSetup":
-=======
-        if identifier != 'StartSetup':
->>>>>>> 1ed192fd
             self.setup_close_button()
 
         self.tab_button_layout.setContentsMargins(0, 0, 0, 0)
@@ -64,10 +65,7 @@
     def setup_close_button(self):
         close_button = QPushButton("✕" if not self.hide_close_button else '', self)
         close_button.setFixedSize(QSize(20, 20))
-<<<<<<< HEAD
-=======
         # close_button.setStyleSheet("border: none; background-color: transparent;")
->>>>>>> 1ed192fd
         close_button.setStyleSheet("""
             QPushButton {
                 border: none;
@@ -78,6 +76,16 @@
                 background-color: red;
             }
         """)
+        close_button.setStyleSheet("""
+            QPushButton {
+                border: none;
+                background-color: lightgray;
+                border-radius: 10px;
+            }
+            QPushButton:hover {
+                background-color: red;
+            }
+        """)
         close_button.clicked.connect(lambda: self.tab_closed.emit(self.identifier))
         self.tab_button_layout.addWidget(close_button)
         if self.hide_close_button:
@@ -87,25 +95,21 @@
         if event.button() == Qt.LeftButton:
             self.tab_clicked.emit(self.identifier)
             self.drag_start_position = event.pos()
+            self.drag_start_position = event.pos()
 
     def mouseMoveEvent(self, event):
         if self.identifier == 'StartSetup':
             return
-<<<<<<< HEAD
-=======
         # if event.buttons() == Qt.MouseButton.LeftButton:
->>>>>>> 1ed192fd
+        if event.buttons() == Qt.LeftButton:
         if event.buttons() == Qt.LeftButton:
             drag = QDrag(self)
             mime = QMimeData()
             drag.setMimeData(mime)
 
-<<<<<<< HEAD
-=======
             # pixmap = QPixmap(self.size().width() * 2, self.size().height() * 2)
             # pixmap.setDevicePixelRatio(2)
             # self.render(pixmap)
->>>>>>> 1ed192fd
             # Create a pixmap of the label only
             pixmap = QPixmap(self.label.size())
             pixmap.fill(Qt.transparent)  # Set the background to transparent
@@ -113,17 +117,20 @@
             painter = QPainter(pixmap)
             self.label.render(painter, QPoint(), self.label.rect(), QWidget.RenderFlag.DrawWindowBackground | QWidget.RenderFlag.DrawChildren)
             painter.end()
-<<<<<<< HEAD
+            # Create a pixmap of the label only
+            pixmap = QPixmap(self.label.size())
+            pixmap.fill(Qt.transparent)  # Set the background to transparent
+
+            painter = QPainter(pixmap)
+            self.label.render(painter, QPoint(), self.label.rect(), QWidget.RenderFlag.DrawWindowBackground | QWidget.RenderFlag.DrawChildren)
+            painter.end()
 
             drag.setPixmap(pixmap)
             drag.setHotSpot(event.pos() - self.label.pos())
-
-=======
-            drag.setPixmap(pixmap)
             drag.setHotSpot(event.pos() - self.label.pos())
 
             # drag.exec(Qt.DropAction.MoveAction)
->>>>>>> 1ed192fd
+            drag.exec(Qt.MoveAction)
             drag.exec(Qt.MoveAction)
             self.show()
 
@@ -135,8 +142,19 @@
         self.label.setStyleSheet("background: transparent;")
         super().leaveEvent(event)
 
+    def enterEvent(self, event):
+        self.label.setStyleSheet("background: lightgray;")
+        super().enterEvent(event)
+
+    def leaveEvent(self, event):
+        self.label.setStyleSheet("background: transparent;")
+        super().leaveEvent(event)
+
     def dragEnterEvent(self, event):
         event.accept()
+
+    def dragMoveEvent(self, event):
+        event.ignore()
 
     def dragMoveEvent(self, event):
         event.ignore()
