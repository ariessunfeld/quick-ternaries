"""Contains the TraceScrollArea(QWidget) class and support classes"""

from typing import List

from PySide6.QtWidgets import (
    QWidget,
    QHBoxLayout,
    QLabel,
    QPushButton,
    QVBoxLayout,
    QScrollArea)
from PySide6.QtCore import (
    Qt,
    QSize,
    Signal,
    QMimeData,
    QPoint)
from PySide6.QtGui import (
    QDrag,
    QPixmap,
    QPainter)

class DragTargetIndicator(QLabel):
    def __init__(self, parent=None):
        super().__init__(parent)
        self.setContentsMargins(25, 5, 25, 5)
        # self.setStyleSheet(
        #     "QLabel { background-color: #ccc; border: 1px solid black; }"
        # )

class DraggableTab(QWidget):
    tab_clicked = Signal(str)
    tab_closed = Signal(str)

    def __init__(self, name, identifier, *args, **kwargs):
        super().__init__(*args, **kwargs)

        self.identifier = identifier

        self.setStyleSheet("background: transparent; border-radius: 10px; padding: 5px;")
    
        self.tab_button_layout = QHBoxLayout(self)
        self.label = QLabel(name, self)
        self.label.setStyleSheet("background: transparent;")
        self.tab_button_layout.addWidget(self.label)

        if identifier != 'StartSetup':
            self.setup_close_button()

        self.tab_button_layout.setContentsMargins(0, 0, 0, 0)
        self.setLayout(self.tab_button_layout)
        self.setFixedHeight(30)
        self.setCursor(Qt.PointingHandCursor)

    def setup_close_button(self):
        close_button = QPushButton("✕", self)
        close_button.setFixedSize(QSize(20, 20))
        close_button.setStyleSheet("""
            QPushButton {
                border: none;
                background-color: lightgray;
                border-radius: 10px;
            }
            QPushButton:hover {
                background-color: red;
            }
        """)
        close_button.clicked.connect(lambda: self.tab_closed.emit(self.identifier))
        self.tab_button_layout.addWidget(close_button)

    def mousePressEvent(self, event):
        if event.button() == Qt.LeftButton:
            self.tab_clicked.emit(self.identifier)
            self.drag_start_position = event.pos()

    def mouseMoveEvent(self, event):
        if self.identifier == 'StartSetup':
            return

        if event.buttons() == Qt.LeftButton:
            drag = QDrag(self)
            mime = QMimeData()
            drag.setMimeData(mime)

            # Create a pixmap of the label only
            pixmap = QPixmap(self.label.size())
            pixmap.fill(Qt.transparent)  # Set the background to transparent

            painter = QPainter(pixmap)
            self.label.render(painter,
                              QPoint(),
                              self.label.rect(),
                              QWidget.RenderFlag.DrawWindowBackground |
                              QWidget.RenderFlag.DrawChildren)
            painter.end()
            drag.setPixmap(pixmap)
            drag.setHotSpot(event.pos() - self.label.pos())

            # drag.exec(Qt.DropAction.MoveAction)
            drag.exec(Qt.MoveAction)
            self.show()

    def enterEvent(self, event):
        self.label.setStyleSheet("background: lightgray;")
        super().enterEvent(event)

    def leaveEvent(self, event):
        self.label.setStyleSheet("background: transparent;")
        super().leaveEvent(event)

    def dragEnterEvent(self, event):
        event.accept()

    def dragMoveEvent(self, event):
        event.ignore()

class TabView(QWidget):
    """
    Megawidget containing the tab add/remove/scroll area
    """
    tab_changed = Signal(str)
    tab_removed = Signal(str)
    has_trace = Signal(bool)

    def __init__(self, *args, **kwargs):
        super().__init__(*args, **kwargs)

        self.controls_layout = QHBoxLayout(self)
        self.controls_layout.setContentsMargins(0, 0, 0, 0)

        # Set up the tab scroll area
        self.scroll_area = QScrollArea(self)
        self.scroll_area.setWidgetResizable(True)
        self.scroll_area.setHorizontalScrollBarPolicy(Qt.ScrollBarAlwaysOff)
        self.scroll_area.setVerticalScrollBarPolicy(Qt.ScrollBarAsNeeded)
        self.scroll_area.setStyleSheet("border: none; background: transparent;")
        self.scroll_area.setMaximumWidth(150)
        self.scroll_area.setMinimumWidth(100)

        self.scroll_widget = QWidget()
        self.scroll_area.setWidget(self.scroll_widget)

        self.tab_layout = QVBoxLayout(self.scroll_widget)
        self.tab_layout.setContentsMargins(0, 0, 0, 0)
        self.tab_layout.setSpacing(5)
        self.tab_layout.setAlignment(Qt.AlignTop)

        # Setup a drag-and-drop indicator widget
        self._drag_target_indicator = DragTargetIndicator()
        self.tab_layout.addWidget(self._drag_target_indicator)
        self._drag_target_indicator.hide()

        # Add the "Add Trace" button to the layout
        self.new_tab_button = QPushButton("+ Add Trace")
        self.new_tab_button.setCursor(Qt.PointingHandCursor)
        self.new_tab_button.setEnabled(False)
        self.tab_layout.addWidget(self.new_tab_button)

        # Add the scroll area to the layout
        self.controls_layout.addWidget(self.scroll_area)
        self.setLayout(self.controls_layout)

        # initialize the view with just a start setup tab
        self.add_start_setup_tab_to_view()
        self.set_selected_tab('StartSetup')

    def _emit_has_trace(self):
        # the tab_layout has 3 tabs by default: the start setup tab,
        #   the add trace button, and the drag target indicator
        self.has_trace.emit(self.tab_layout.count() > 3)

    def add_tab_to_view(self, name: str, identifier: str):
        tab_button = DraggableTab(name, identifier)
        tab_button.tab_clicked.connect(self.tab_changed.emit)
        tab_button.tab_closed.connect(self.tab_removed.emit)
        # insert at position n-1 to preserve the position of the Add Tab button
        self.tab_layout.insertWidget(self.tab_layout.count() - 1, tab_button)
        return tab_button

    def add_trace_tab_to_view(self, name: str, tab_id: str):
        self.add_tab_to_view(name, tab_id)
        # switch to the newly created tab
        self.set_selected_tab(tab_id)
        self._emit_has_trace()
<<<<<<< HEAD

=======
    
>>>>>>> 5973a301
    def add_start_setup_tab_to_view(self):
        start_setup_tab = DraggableTab("<center>Start Setup</center>", "StartSetup")
        start_setup_tab.tab_clicked.connect(self.tab_changed.emit)
        self.tab_layout.insertWidget(0, start_setup_tab)
        return start_setup_tab

    def remove_tab_from_view(self, tab_id: str):
        for i in range(self.tab_layout.count()):
            tab_widget = self.tab_layout.itemAt(i).widget()
            if isinstance(tab_widget, DraggableTab) and tab_widget.identifier == tab_id:
                self.tab_layout.removeWidget(tab_widget)
                tab_widget.deleteLater()
                self._emit_has_trace()
                break

    def set_selected_tab(self, tab_id: str):
        """
        Given an identifier, set the corresponding tab appearance to "current"
        and set all others to "deselected"
        """

        # Update appearances to reflect which tab is selected
        for tab_button in self.get_tab_buttons():
            if tab_button.identifier == tab_id:
                # "current" stylesheet
                tab_button.setStyleSheet("""font-weight: bold;
                                            background-color: lightgray;
                                            border: 1px solid gray;
                                            border-radius: 4px""")
            else:
                # "non-current" stylesheet
                tab_button.setStyleSheet("""font-weight: normal;
                                            background-color: transparent;
                                            border: 1px solid gray;
                                            border-radius: 4px;""")

    def get_tab_buttons(self) -> List[DraggableTab]:
        """Returns a list of draggable tab widgets"""
        ret = []
        n_tabs = self.tab_layout.count()

        for i in range(n_tabs):
            item = self.tab_layout.itemAt(i).widget()
            if isinstance(item, DraggableTab):
                ret.append(item)

        return ret<|MERGE_RESOLUTION|>--- conflicted
+++ resolved
@@ -182,11 +182,7 @@
         # switch to the newly created tab
         self.set_selected_tab(tab_id)
         self._emit_has_trace()
-<<<<<<< HEAD
-
-=======
     
->>>>>>> 5973a301
     def add_start_setup_tab_to_view(self):
         start_setup_tab = DraggableTab("<center>Start Setup</center>", "StartSetup")
         start_setup_tab.tab_clicked.connect(self.tab_changed.emit)
