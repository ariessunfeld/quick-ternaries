--- conflicted
+++ resolved
@@ -118,13 +118,10 @@
         self.controls_layout.addWidget(self.scroll_area)
         self.setLayout(self.controls_layout)
 
-<<<<<<< HEAD
-=======
         # # initialize the view with just a start setup tab
         # self.add_start_setup_tab_to_view()
         # self.set_selected_tab('StartSetup')
 
->>>>>>> 4c1a001b
     def add_tab_to_view(self, name: str, identifier: str):
         tab_button = FilterTab(name, identifier)
         tab_button.tab_clicked.connect(self.tab_changed.emit)
@@ -133,15 +130,12 @@
         self.tab_layout.insertWidget(self.tab_layout.count() - 1, tab_button)
         return tab_button
 
-<<<<<<< HEAD
-=======
     # def add_start_setup_tab_to_view(self):
     #     start_setup_tab = FilterTab("Filter Setup", "StartSetup", hide_close_button=True)
     #     start_setup_tab.tab_clicked.connect(self.tab_changed.emit)
     #     self.tab_layout.insertWidget(0, start_setup_tab)
     #     return start_setup_tab
 
->>>>>>> 4c1a001b
     def remove_tab_from_view(self, tab_id: str):
         for i in range(self.tab_layout.count()):
             tab_widget = self.tab_layout.itemAt(i).widget()
