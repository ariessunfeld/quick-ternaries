--- conflicted
+++ resolved
@@ -34,12 +34,8 @@
 
         # Connect internal QComboBox signal to the new signal
         self.combobox.currentIndexChanged.connect(self.emit_value_changed)
-<<<<<<< HEAD
-
-=======
         #self.combobox.currentTextChanged.connect(self.emit_value_changed)
         
->>>>>>> fd98faf9
     def addItems(self, items: list[str]):
         if items is not None:
             self.combobox.blockSignals(True)
