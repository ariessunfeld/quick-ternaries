"""Plotly Plot Maker for Ternary diagrams"""

from typing import Dict, List

from src.models.ternary.model import TernaryModel
from src.models.ternary.setup.model import TernaryStartSetupModel, TernaryType
from src.services.ternary.trace_maker import TernaryTraceMaker

import plotly.io as pio
from plotly.subplots import make_subplots
from plotly.graph_objects import Figure
import plotly.io as pio

class TernaryPlotMaker:
    
    def __init__(self):
        self.trace_maker = TernaryTraceMaker()

    def make_plot(self, model: TernaryModel) -> Figure:
        # Initialize a blank figure
        fig = make_subplots(rows=1, cols=1, specs=[[{'type': 'ternary'}]])
        
        # Instantiate a layout
        layout = {'paper_bgcolor': 'rgba(0, 0, 0, 0)'}
        
        # Pull the title and apex display names from the start setup view
        title = model.start_setup_model.get_title()
        ternary_type = model.start_setup_model.get_ternary_type()
        top_axis_name = model.start_setup_model.get_top_apex_display_name()
        left_axis_name = model.start_setup_model.get_left_apex_display_name()
        right_axis_name = model.start_setup_model.get_right_apex_display_name()

        # Format the title and apex display names
<<<<<<< HEAD
        title = self._format_title(title, model)
        ternary_type = model.start_setup_model.get_ternary_type()
=======
        title = self._format_title(title, ternary_type)
>>>>>>> 5973a301
        top_axis_name = self._format_top_axis_name(top_axis_name, ternary_type, model)
        left_axis_name = self._format_left_axis_name(left_axis_name, ternary_type, model)
        right_axis_name = self._format_right_axis_name(right_axis_name, ternary_type, model)

        # Add axis labels and title to layout
        self._add_axis_labels_to_layout(layout, top_axis_name, left_axis_name, right_axis_name)
        self._add_title_to_layout(layout, title)

        # Update the figure layout
        fig.update_layout(layout)

        # For each trace in the tab model's order,
        # Make the trace, add it to the figure
        for trace_id in model.tab_model.order:
            if trace_id == 'StartSetup':
                continue
            trace = self.trace_maker.make_trace(model, trace_id)
            fig.add_trace(trace)
    
        # Configure the layout of the figure as necessary
        
        return fig
<<<<<<< HEAD

    def _format_title(self, title: str, model: TernaryModel):
=======
    
    def save_plot(self, fig: Figure, filepath: str, dpi: float|None=None):
        # Get the extension from the selected filter if the file_name has no extension
        if filepath.endswith('.html'):
            # Save interactive plot as HTML
            with open(filepath, 'w', encoding='utf-8') as f:
                f.write(fig.to_html())
        else:
            # Save static image with specified DPI
            for trace in fig.data:
                if 'marker' in trace and 'size' in trace.marker:
                    original_size = trace.marker.size
                    trace.marker.size = original_size / 1.8  # Halving the size

            pio.write_image(fig, filepath, scale=dpi / 72.0)

            for trace in fig.data:
                if 'marker' in trace and 'size' in trace.marker:
                    modified_size = trace.marker.size
                    trace.marker.size = 1.8 * modified_size
    
    def _format_title(self, title: str, ternary_type: TernaryType):
>>>>>>> 5973a301
        """Handles blank title case, returning title as-is otherwise"""
        if title.strip() == '':
            return ternary_type.get_short_formatted_name() + ' Ternary Diagram'
        else:
            return title

    def _format_subscripts(self, oxide: str) -> str:
        """Formats numeric subscripts in a chemical formula."""
<<<<<<< HEAD
=======
        if oxide.lower() == 'feot':  # Special case, FeOT
            return "FeO<sub>T</sub>"
>>>>>>> 5973a301
        return "".join('<sub>' + x + '</sub>' if x.isnumeric() else x for x in oxide)

    def _build_str_fmt(self, apex_columns: List[str], scale_map: dict, unique_scale_vals: List[int | float]) -> str:
        """Builds the formatted string based on scaling factors and apex columns."""
        if len(unique_scale_vals) == 1 and unique_scale_vals[0] != 1:
<<<<<<< HEAD
            return f"{unique_scale_vals[0]} &times; ({' + '.join(map(self._format_subscripts, apex_columns))})"
=======
            return f"{unique_scale_vals[0]}&times;({'+'.join(map(self._format_subscripts, apex_columns))})"
>>>>>>> 5973a301

        ret = []
        for unique_val in unique_scale_vals:
            cols_with_this_val = [c for c, v in scale_map.items() if v == unique_val and c in apex_columns]
            if unique_val != 1:
<<<<<<< HEAD
                ret.append(f"{unique_val} &times; ({' + '.join(map(self._format_subscripts, cols_with_this_val))})")
            else:
                ret.extend(cols_with_this_val)
        return ' + '.join(ret)

    def _format_axis_name(self, custom_name: str, default_name: str, apex_columns: List[str], model: TernaryModel) -> str:
        """Handles blank top apex name cases, attempting to build from ternary type."""
        if custom_name.strip():
            return custom_name
        
        if not apex_columns:
            return default_name
        
=======
                ret.append(f"{unique_val}&times;({'+'.join(map(self._format_subscripts, cols_with_this_val))})")
            else:
                ret.extend(map(self._format_subscripts, cols_with_this_val))
        return '+'.join(ret)

    def _format_axis_name(self, custom_name: str, default_name: str, apex_columns: List[str], model: TernaryModel) -> str:
        """Handles blank apex name cases, attempting to build from ternary type."""
        if custom_name.strip():
            return custom_name
        
        if not apex_columns:
            return default_name
        
>>>>>>> 5973a301
        if model.start_setup_model.scale_apices_is_checked:
            scale_map = self.trace_maker.get_scaling_map(model)
            unique_scale_vals = sorted(set(scale_map[col] for col in apex_columns), reverse=True)
            return self._build_str_fmt(apex_columns, scale_map, unique_scale_vals)
        
<<<<<<< HEAD
        return ' + '.join(map(self._format_subscripts, apex_columns))

    def _format_top_axis_name(self, top_name: str, ternary_type: TernaryType, model: TernaryModel) -> str:
        top_apex_columns = ternary_type.get_top()
        return self._format_axis_name(top_name, 'Untitled Top Apex', top_apex_columns, model)
        
    def _format_left_axis_name(self, left_name: str, ternary_type: TernaryType, model: TernaryModel) -> str:
        left_apex_columns = ternary_type.get_left()
        return '<br>' + self._format_axis_name(left_name, 'Untitled Left Apex', left_apex_columns, model)
=======
        return '+'.join(map(self._format_subscripts, apex_columns))

    def _format_top_axis_name(self, top_name: str, ternary_type: TernaryType, model: TernaryModel) -> str:
        top_apex_columns = ternary_type.get_top()
        str_fmt = self._format_axis_name(top_name, 'Untitled Top Apex', top_apex_columns, model)
        return str_fmt
        
    def _format_left_axis_name(self, left_name: str, ternary_type: TernaryType, model: TernaryModel) -> str:
        left_apex_columns = ternary_type.get_left()
        str_fmt = self._format_axis_name(left_name, 'Untitled Left Apex', left_apex_columns, model)
        return '<br>' + '&nbsp;'*int(0.6*len(str_fmt)) + str_fmt
        
    def _format_right_axis_name(self, right_name: str, ternary_type: TernaryType, model: TernaryModel) -> str:
        right_apex_columns = ternary_type.get_right()
        str_fmt = self._format_axis_name(right_name, 'Untitled Right Apex', right_apex_columns, model)
        return '<br>' + str_fmt + '&nbsp;'*int(0.6*len(str_fmt))
>>>>>>> 5973a301
        
    def _format_right_axis_name(self, right_name: str, ternary_type: TernaryType, model: TernaryModel) -> str:
        right_apex_columns = ternary_type.get_right()
        return '<br>' + self._format_axis_name(right_name, 'Untitled Right Apex', right_apex_columns, model)


    def _add_axis_labels_to_layout(
            self, 
            layout: dict, 
            top_axis_name: str, 
            left_axis_name: str, 
            right_axis_name: str):
        """Updates `layout` in-place with axis labels and sum"""

        # Set the color, width, and tick position
        line_style = dict(linecolor='grey', linewidth=1, ticks='outside')

        # Update the layout
        layout.update(
            ternary={
                'sum': 100,
                'aaxis': dict(
                    title=top_axis_name,
                    **line_style
                ),
                'baxis': dict(
                    title=left_axis_name,
                    **line_style
                ) | dict(tickangle=60),
                'caxis': dict(
                    title=right_axis_name,
                    **line_style
                ) | dict(tickangle=-60)
            }
        )

    def _add_title_to_layout(
            self,
            layout: dict,
            title: str):
        """Updates `layout` in-place by adding title dict configuration"""
        layout.update(
            title=dict(
                text=title,
                x=0.5,
                y=0.95,
                xanchor='center',
                yanchor='top'
            )
        )

    def save_plot(self, fig: Figure, filepath: str, dpi: float|None=None):
        # Get the extension from the selected filter if the file_name has no extension
        if filepath.endswith('.html'):
            # Save interactive plot as HTML
            with open(filepath, 'w', encoding='utf-8') as f:
                f.write(fig.to_html())
        else:
            # Save static image with specified DPI
            for trace in fig.data:
                if 'marker' in trace and 'size' in trace.marker:
                    original_size = trace.marker.size
                    trace.marker.size = original_size / 1.8  # Halving the size
            
            pio.write_image(fig, filepath, scale=dpi / 72.0)
            
            for trace in fig.data:
                if 'marker' in trace and 'size' in trace.marker:
                    modified_size = trace.marker.size
                    trace.marker.size = 1.8 * modified_size<|MERGE_RESOLUTION|>--- conflicted
+++ resolved
@@ -31,12 +31,7 @@
         right_axis_name = model.start_setup_model.get_right_apex_display_name()
 
         # Format the title and apex display names
-<<<<<<< HEAD
-        title = self._format_title(title, model)
-        ternary_type = model.start_setup_model.get_ternary_type()
-=======
         title = self._format_title(title, ternary_type)
->>>>>>> 5973a301
         top_axis_name = self._format_top_axis_name(top_axis_name, ternary_type, model)
         left_axis_name = self._format_left_axis_name(left_axis_name, ternary_type, model)
         right_axis_name = self._format_right_axis_name(right_axis_name, ternary_type, model)
@@ -59,10 +54,6 @@
         # Configure the layout of the figure as necessary
         
         return fig
-<<<<<<< HEAD
-
-    def _format_title(self, title: str, model: TernaryModel):
-=======
     
     def save_plot(self, fig: Figure, filepath: str, dpi: float|None=None):
         # Get the extension from the selected filter if the file_name has no extension
@@ -85,7 +76,6 @@
                     trace.marker.size = 1.8 * modified_size
     
     def _format_title(self, title: str, ternary_type: TernaryType):
->>>>>>> 5973a301
         """Handles blank title case, returning title as-is otherwise"""
         if title.strip() == '':
             return ternary_type.get_short_formatted_name() + ' Ternary Diagram'
@@ -94,41 +84,19 @@
 
     def _format_subscripts(self, oxide: str) -> str:
         """Formats numeric subscripts in a chemical formula."""
-<<<<<<< HEAD
-=======
         if oxide.lower() == 'feot':  # Special case, FeOT
             return "FeO<sub>T</sub>"
->>>>>>> 5973a301
         return "".join('<sub>' + x + '</sub>' if x.isnumeric() else x for x in oxide)
 
     def _build_str_fmt(self, apex_columns: List[str], scale_map: dict, unique_scale_vals: List[int | float]) -> str:
         """Builds the formatted string based on scaling factors and apex columns."""
         if len(unique_scale_vals) == 1 and unique_scale_vals[0] != 1:
-<<<<<<< HEAD
-            return f"{unique_scale_vals[0]} &times; ({' + '.join(map(self._format_subscripts, apex_columns))})"
-=======
             return f"{unique_scale_vals[0]}&times;({'+'.join(map(self._format_subscripts, apex_columns))})"
->>>>>>> 5973a301
 
         ret = []
         for unique_val in unique_scale_vals:
             cols_with_this_val = [c for c, v in scale_map.items() if v == unique_val and c in apex_columns]
             if unique_val != 1:
-<<<<<<< HEAD
-                ret.append(f"{unique_val} &times; ({' + '.join(map(self._format_subscripts, cols_with_this_val))})")
-            else:
-                ret.extend(cols_with_this_val)
-        return ' + '.join(ret)
-
-    def _format_axis_name(self, custom_name: str, default_name: str, apex_columns: List[str], model: TernaryModel) -> str:
-        """Handles blank top apex name cases, attempting to build from ternary type."""
-        if custom_name.strip():
-            return custom_name
-        
-        if not apex_columns:
-            return default_name
-        
-=======
                 ret.append(f"{unique_val}&times;({'+'.join(map(self._format_subscripts, cols_with_this_val))})")
             else:
                 ret.extend(map(self._format_subscripts, cols_with_this_val))
@@ -142,23 +110,11 @@
         if not apex_columns:
             return default_name
         
->>>>>>> 5973a301
         if model.start_setup_model.scale_apices_is_checked:
             scale_map = self.trace_maker.get_scaling_map(model)
             unique_scale_vals = sorted(set(scale_map[col] for col in apex_columns), reverse=True)
             return self._build_str_fmt(apex_columns, scale_map, unique_scale_vals)
         
-<<<<<<< HEAD
-        return ' + '.join(map(self._format_subscripts, apex_columns))
-
-    def _format_top_axis_name(self, top_name: str, ternary_type: TernaryType, model: TernaryModel) -> str:
-        top_apex_columns = ternary_type.get_top()
-        return self._format_axis_name(top_name, 'Untitled Top Apex', top_apex_columns, model)
-        
-    def _format_left_axis_name(self, left_name: str, ternary_type: TernaryType, model: TernaryModel) -> str:
-        left_apex_columns = ternary_type.get_left()
-        return '<br>' + self._format_axis_name(left_name, 'Untitled Left Apex', left_apex_columns, model)
-=======
         return '+'.join(map(self._format_subscripts, apex_columns))
 
     def _format_top_axis_name(self, top_name: str, ternary_type: TernaryType, model: TernaryModel) -> str:
@@ -175,12 +131,7 @@
         right_apex_columns = ternary_type.get_right()
         str_fmt = self._format_axis_name(right_name, 'Untitled Right Apex', right_apex_columns, model)
         return '<br>' + str_fmt + '&nbsp;'*int(0.6*len(str_fmt))
->>>>>>> 5973a301
         
-    def _format_right_axis_name(self, right_name: str, ternary_type: TernaryType, model: TernaryModel) -> str:
-        right_apex_columns = ternary_type.get_right()
-        return '<br>' + self._format_axis_name(right_name, 'Untitled Right Apex', right_apex_columns, model)
-
 
     def _add_axis_labels_to_layout(
             self, 
