--- conflicted
+++ resolved
@@ -52,6 +52,7 @@
 
     def __init__(self):
         super().__init__()
+        self.calculator = MolarMassCalculator()
 
         # TODO refactor into own class, like MolarMassCalculator
         self.operation_strategies = {
@@ -79,12 +80,6 @@
 
         # Get the start setup model from the ternary model
         ternary_type = model.start_setup_model.get_ternary_type()
-<<<<<<< HEAD
-            
-        top_columns   = ternary_type.get_top()
-        left_columns  = ternary_type.get_left()
-        right_columns = ternary_type.get_right()
-=======
 
         # If `custom`, pull out the apex values from the custom apex selection model
         if (isinstance(ternary_type, TernaryType) and ternary_type.name == 'Custom') or \
@@ -103,7 +98,6 @@
             top_columns = ternary_type.get('top')
             left_columns = ternary_type.get('left')
             right_columns = ternary_type.get('right')
->>>>>>> 5973a301
 
         # Get the trace model from the model using the trace id
         trace_model = model.tab_model.get_trace(trace_id)
@@ -329,63 +323,6 @@
         """Extracts the trace name from the trace editor model"""
         return trace_model.legend_name
     
-<<<<<<< HEAD
-
-class MolarConverter:
-    def __init__(self, trace_data_df: pd.DataFrame,
-                 top_columns: list[str], left_columns: list[str], right_columns: list[str],
-                 apex_pattern: str,
-                 molar_pattern: str,
-                 unique_str: str,
-                 trace_id: str):
-
-        self.trace_data_df = trace_data_df
-
-        self.top_columns   = top_columns
-        self.left_columns  = left_columns
-        self.right_columns = right_columns
-
-        self.apex_pattern = apex_pattern
-        self.molar_pattern = molar_pattern
-
-        self.unique_str = unique_str
-        self.trace_id = trace_id
-
-    def molar_conversion(self,
-                         sorted_repr: List[tuple],
-                         custom_ternary_type: bool):
-    
-        apex_columns = self.top_columns + self.left_columns + self.right_columns
-
-        if custom_ternary_type:
-            molar_mapping = {k:v for k,v in sorted_repr}
-        else:
-            molar_mapping = {c:c for c in apex_columns}
-        for col in apex_columns:
-            # add a molar proportion column for each apex column
-            try:
-                calculator = MolarMassCalculator()
-                self.trace_data_df[self.molar_pattern.format(col=col, us=self.unique_str)] = \
-                    self.trace_data_df[col] / calculator.get_molar_mass(molar_mapping.get(col))
-            except MolarMassCalculatorException as e:
-                raise TraceMolarConversionException(self.trace_id, col, molar_mapping.get(col), 'Error parsing formula for column.')
-        # Sum to get the apex columns
-        for apex_name, apex_cols_list in zip(
-                ['top', 'left', 'right'],
-                [self.top_columns, self.left_columns, self.right_columns]):
-            self.trace_data_df[self.apex_pattern.format(apex=apex_name, us=self.unique_str)] = \
-            self.trace_data_df[[self.molar_pattern.format(col=c, us=self.unique_str) for c in apex_cols_list]].sum(axis=1)
-
-        return self.trace_data_df
-
-    def nonmolar_conversion(self):
-        for apex_name, apex_cols_list in zip(
-            ['top', 'left', 'right'],
-            [self.top_columns, self.left_columns, self.right_columns]):
-            self.trace_data_df[self.apex_pattern.format(apex=apex_name, us=self.unique_str)] = \
-            self.trace_data_df[apex_cols_list].sum(axis=1)
-        return self.trace_data_df
-=======
     def _apply_filters(
             self, 
             data_df: pd.DataFrame, 
@@ -442,5 +379,4 @@
             data_df = filter_strategy.filter(data_df, filter_params)
 
         return data_df
-    
->>>>>>> 5973a301
+    