"""Ploty Graph Objects Scatterternary Trace Maker"""

from typing import List, Dict, Tuple
import time

import plotly.graph_objects as go
import pandas as pd
import numpy as np
import matplotlib.pyplot as plt
from scipy.stats import gaussian_kde

from src.models.ternary.trace.model import TernaryTraceEditorModel
from src.models.ternary.model import TernaryModel
from src.models.ternary.setup.model import TernaryType
from src.services.utils.molar_calculator import (
    MolarMassCalculator,
    MolarMassCalculatorException
)

from src.services.utils import (
    EqualsFilterStrategy,
    OneOfFilterStrategy,
    LessEqualFilterStrategy,
    LessThanFilterStrategy,
    GreaterEqualFilterStrategy,
    GreaterThanFilterStrategy,
    LELTFilterStrategy,
    LELEFilterStrategy,
    LTLEFilterStrategy,
    LTLTFilterStrategy
)

from src.services.utils.contour_utils import (
    transform_to_cartesian,
    compute_kde_contours,
    convert_contour_to_ternary
)

class TraceMolarConversionException(Exception):
    """Exception raised for errors in molar conversion"""
    def __init__(self, trace_id: str, column: str, bad_formula: str, message: str):
        self.trace_id = trace_id
        self.column = column
        self.bad_formula = bad_formula
        self.message = message

class TraceFilterFloatConversionException(Exception):
    """Exception raised for errors converting filter values"""
    def __init__(self, trace_id: str, filter_id: str, message: str):
        self.trace_id = trace_id
        self.filter_id = filter_id
        self.message = message


class TernaryTraceMaker:
    
    MOLAR_PATTERN = '__{col}_molar_{us}'
    APEX_PATTERN = '__{apex}_{us}'
    HEATMAP_PATTERN = '__{col}_heatmap_{us}'
    SIMULATED_PATTERN = '__{col}_simulated_{us}'

    def __init__(self):
        super().__init__()
        self.calculator = MolarMassCalculator()

        # TODO refactor into own class, like MolarMassCalculator
        self.operation_strategies = {
            'Equals': EqualsFilterStrategy(),
            'One of': OneOfFilterStrategy(),
            '<': LessThanFilterStrategy(),
            '>': GreaterThanFilterStrategy(),
            '≤': LessEqualFilterStrategy(),
            '≥': GreaterEqualFilterStrategy(),
            'a < x < b': LTLTFilterStrategy(),
            'a ≤ x ≤ b': LELEFilterStrategy(),
            'a ≤ x < b': LELTFilterStrategy(),
            'a < x ≤ b': LTLEFilterStrategy()
            # can add other strategies here if needed
        }

    def make_trace(
            self, 
            model: TernaryModel, 
            trace_id: str) -> go.Scatterternary:
        # TODO

        # Generate a unique string used in temporary dataframe columns
        unique_str = self._generate_unique_str()

        # Get the start setup model from the ternary model
        ternary_type = model.start_setup_model.get_ternary_type()

        # If `custom`, pull out the apex values from the custom apex selection model
        if (isinstance(ternary_type, TernaryType) and ternary_type.name == 'Custom') or \
                (isinstance(ternary_type, dict) and ternary_type['name'] == 'Custom'):
            top_columns = model.start_setup_model.custom_apex_selection_model.get_top_apex_selected_columns()
            left_columns = model.start_setup_model.custom_apex_selection_model.get_left_apex_selected_columns()
            right_columns = model.start_setup_model.custom_apex_selection_model.get_right_apex_selected_columns()
        # otherwise pull from ternary type directly
        elif (isinstance(ternary_type, TernaryType) and ternary_type.name != "Custom"): 
            top_columns = ternary_type.top
            left_columns = ternary_type.left
            right_columns = ternary_type.right
        # Janky that we need all these cases... look into how TernaryType is getting updated in startsetup model
        # This is the dict case
        else:
            top_columns = ternary_type.get('top')
            left_columns = ternary_type.get('left')
            right_columns = ternary_type.get('right')

        # Get the trace model from the model using the trace id
        trace_model = model.tab_model.get_trace(trace_id)

        if trace_model.kind == 'bootstrap':

            # Get the series from the trace model (GET A COPY)
            # Then transform it into a (one-row) dataframe
            # This allows us to use the _apply_scale_factors method on it
            series = trace_model.series.copy()
            trace_data_df = series.to_frame().T

            # Pull the percentile level
            percentile = trace_model.contour_level
            percentile = self._clean_percentile(percentile)

            # Pull the color from the model
            color = trace_model.color

            # Pull the name from the model
            name = trace_model.legend_name

            # Pull the line width from the model
            line_thickness = trace_model.line_thickness

            # If model start setup indicates any scaling needs to be done, 
            # scale the appropriate columns
            scale_apices = model.start_setup_model.scale_apices_is_checked
            scaling_map = None
            if scale_apices:
                scaling_map = self.get_scaling_map(model)
                trace_data_df = self._apply_scale_factors(trace_data_df, scaling_map)

            # Clean up the error representation
            # Also scale the errors with the scaling map
            err_repr = trace_model.error_entry_model.get_sorted_repr()
            err_repr = self._clean_err_repr(err_repr, scaling_map)

            # Expand the dataframe
            trace_data_df = pd.DataFrame(np.repeat(trace_data_df.values, 5_000, axis=0), columns=trace_data_df.columns)

            # Add the simulated data
            for col, err in err_repr.items():
                sim_col_fmt = self.SIMULATED_PATTERN.format(col=col, us=unique_str)
                original_value = trace_data_df[col].values[0]
                # TODO don't hard-code 5_000 points; get from model instead
                trace_data_df[sim_col_fmt] = np.random.normal(original_value, err, 5_000)

            # If molar conversion is checked, use the specified formulae therein to perform molar conversion
            # If any of the formulae are invalid, raise a ValueError with the formula to get caught and shown to user
            # Ideally this would turn that part of the view red, but that's more complex. Suffices to say to user:
            #       Trace [trace_id] has an invalid formula for molar conversion: [bad formula]
            # NOTE FOR FUTURE REFACTOR:
            #   The following ~20 lines of code are slightly different from their repeated instance later on
            #   Specifically, the columns being used as right-side values are the simulated columns
            convert_to_molar = trace_model.wtp_to_molar_checked
            if convert_to_molar:
                apex_columns = top_columns + left_columns + right_columns
                if (isinstance(ternary_type, TernaryType) and ternary_type.name == 'Custom') or \
                        (isinstance(ternary_type, dict) and ternary_type['name'] == 'Custom'):
                    molar_mapping = {k:v for k,v in model.molar_conversion_model.get_sorted_repr()}
                else:
                    molar_mapping = {c:c for c in apex_columns}
                for col in apex_columns:
                    # add a molar proportion column for each apex column
                    try:
                        sim_col_fmt = self.SIMULATED_PATTERN.format(col=col, us=unique_str)
                        trace_data_df[self.MOLAR_PATTERN.format(col=col, us=unique_str)] = \
                            trace_data_df[sim_col_fmt] / self.calculator.get_molar_mass(molar_mapping.get(col))
                    except MolarMassCalculatorException as e:
                        raise TraceMolarConversionException(trace_id, col, molar_mapping.get(col), 'Error parsing formula for column.')
                # Sum to get the apex columns
                for apex_name, apex_cols_list in zip(
                        ['top', 'left', 'right'], 
                        [top_columns, left_columns, right_columns]):
                    trace_data_df[self.APEX_PATTERN.format(apex=apex_name, us=unique_str)] = \
                        trace_data_df[[self.MOLAR_PATTERN.format(col=c, us=unique_str) for c in apex_cols_list]].sum(axis=1)
            else: # non-molar conversion case
                for apex_name, apex_cols_list in zip(
                        ['top', 'left', 'right'], 
                        [top_columns, left_columns, right_columns]):
                    fmt_apex_col_list = [self.SIMULATED_PATTERN.format(col=c, us=unique_str) for c in apex_cols_list]
                    trace_data_df[self.APEX_PATTERN.format(apex=apex_name, us=unique_str)] = \
                        trace_data_df[fmt_apex_col_list].sum(axis=1)

            trace_data_df_for_transformation = trace_data_df[
                [self.APEX_PATTERN.format(apex='top', us=unique_str),
                self.APEX_PATTERN.format(apex='left', us=unique_str),
                self.APEX_PATTERN.format(apex='right', us=unique_str)]
            ]
            trace_data_cartesian = transform_to_cartesian(
                trace_data_df_for_transformation,
                self.APEX_PATTERN.format(apex='top', us=unique_str),
                self.APEX_PATTERN.format(apex='left', us=unique_str),
                self.APEX_PATTERN.format(apex='right', us=unique_str))
            # TODO don't hard-code 100 gridpoints, let user pick and get from model
            contours = compute_kde_contours(trace_data_cartesian, [percentile], 100)
            ternary_contours = convert_contour_to_ternary(contours)
            first_contour = ternary_contours[0]
            # TODO let user pick whether to show in the legend
            showlegend = True
            return go.Scatterternary(
                {
                    'a': first_contour[:, 0],
                    'b': first_contour[:, 1],
                    'c': first_contour[:, 2],
                    'line': {
                        'color': color, 
                        'width': line_thickness},
                    'mode': 'lines',
                    'name': name,
                    'showlegend': showlegend}
                )

        else:
            # Get the trace model's selected data (GET A COPY)
            trace_data_file = trace_model.selected_data_file
            trace_data_df = trace_data_file.get_data().copy()

            # If filters is checked, filter that data according to the filters
            # [use the filter strategies in src/utils to do this]
            use_filters = trace_model.filter_data_checked
            if use_filters:
                trace_data_df = self._apply_filters(trace_data_df, trace_model, trace_id)

            # If model start setup indicates any scaling needs to be done, 
            # scale the appropriate columns
            scale_apices = model.start_setup_model.scale_apices_is_checked
            scaling_map = {}
            if scale_apices:
                scaling_map = self.get_scaling_map(model)
                trace_data_df = self._apply_scale_factors(trace_data_df, scaling_map)
            
            # Get the name, point size, color, shape, etc that user has specified
            name = self._get_trace_name(trace_model)
            marker = self._get_basic_marker_dict(trace_model)

            # If molar conversion is checked, use the specified formulae therein to perform molar conversion
            # If any of the formulae are invalid, raise a ValueError with the formula to get caught and shown to user
            # Ideally this would turn that part of the view red, but that's more complex. Suffices to say to user:
            #       Trace [trace_id] has an invalid formula for molar conversion: [bad formula]
            convert_to_molar = trace_model.wtp_to_molar_checked
            if convert_to_molar:
                apex_columns = top_columns + left_columns + right_columns
                if (isinstance(ternary_type, TernaryType) and ternary_type.name == 'Custom') or \
                        (isinstance(ternary_type, dict) and ternary_type['name'] == 'Custom'):
                    molar_mapping = {k:v for k,v in model.molar_conversion_model.get_sorted_repr()}
                else:
                    molar_mapping = {c:c for c in apex_columns}
                for col in apex_columns:
                    # add a molar proportion column for each apex column
                    try:
                        trace_data_df[self.MOLAR_PATTERN.format(col=col, us=unique_str)] = \
                            trace_data_df[col] / self.calculator.get_molar_mass(molar_mapping.get(col))
                    except MolarMassCalculatorException as e:
                        raise TraceMolarConversionException(trace_id, col, molar_mapping.get(col), 'Error parsing formula for column.')
                # Sum to get the apex columns
                for apex_name, apex_cols_list in zip(
                        ['top', 'left', 'right'], 
                        [top_columns, left_columns, right_columns]):
                    trace_data_df[self.APEX_PATTERN.format(apex=apex_name, us=unique_str)] = \
                    trace_data_df[[self.MOLAR_PATTERN.format(col=c, us=unique_str) for c in apex_cols_list]].sum(axis=1)
            else: # non-molar conversion case
                for apex_name, apex_cols_list in zip(
                        ['top', 'left', 'right'], 
                        [top_columns, left_columns, right_columns]):
                    trace_data_df[self.APEX_PATTERN.format(apex=apex_name, us=unique_str)] = \
                    trace_data_df[apex_cols_list].sum(axis=1)

            use_heatmap = trace_model.add_heatmap_checked
            if use_heatmap:
                marker, trace_data_df = self._update_marker_dict_with_heatmap_config(
                    marker, trace_model, trace_data_df, unique_str)
                
            # Ensure this happens last (right before trace generation)
            # to avoud out-of-sync behavior between hoverdata and dataframe
            # due to sorting from heatmap operations
            hover_data, hover_template = self._get_hover_data_and_template(
                model, trace_model, trace_data_df, top_columns, left_columns, right_columns, scaling_map)

            return go.Scatterternary(
                a=trace_data_df[self.APEX_PATTERN.format(apex='top', us=unique_str)],
                b=trace_data_df[self.APEX_PATTERN.format(apex='left', us=unique_str)],
                c=trace_data_df[self.APEX_PATTERN.format(apex='right', us=unique_str)],
                mode='markers',
                name=name,
                marker=marker,
                customdata=hover_data,
                hovertemplate=hover_template
            )
        
    def _get_hover_data_and_template(
            self, 
            model: TernaryModel, 
            trace_model: TernaryTraceEditorModel,
            trace_data_df: pd.DataFrame,
            top_columns: List[str], 
            left_columns: List[str], 
            right_columns: List[str],
            scale_map: Dict[str, float]) -> Tuple[np.array, str]:
        """
        Generates hover data and template for a Plotly trace.

        If custom hover data is unchecked, default hover data is provided as follows:
         - Each column used in an apex
         - Heatmap column (if used)


        Arguments:
            model: The TernaryModel containing the data and settings.
            trace_model: The TernaryTraceEditorModel for the current trace
            trace_data_df: The dataframe selected for the current trace
            top_columns: a list of string column names for the top apex
            left_columns: a list of string column names for the left apex
            right_columns: a list of string column names from the right apex
            scale_map: a dictionary mapping column names to their scale factors

        Returns:
            hover_data: Numpy representation of hover data columns from trace_data_df
            hover_template: HTML formatting for hover data.
        """
        # Collecting display names for the apices
        apex_columns = top_columns + left_columns + right_columns
        
        # Determine if custom hover data is used
        use_custom_hover_data = model.start_setup_model.custom_hover_data_is_checked
        if use_custom_hover_data:
            # Use strictly the custom hover data selected by user if checkbox is checked
            # This includes the case where checkbox is checked but nothing is added to `selected`
            hover_cols = model.start_setup_model.custom_hover_data_selection_model.get_selected_attrs()
        else:
            # If checkbox not checked, default to the apex columns and heatmap column (if heatmap in use)
            hover_cols = apex_columns
            if trace_model.add_heatmap_checked:
                heatmap_col = trace_model.heatmap_model.selected_column
                if heatmap_col and heatmap_col not in hover_cols:
                    hover_cols += [heatmap_col]

        # Construct the hover template
        # hover_template = "".join(
        #     f"<br><b>{header}:</b> %{{customdata[{i}]}}"
        #     for i, header in enumerate(hover_cols)
        # )
        hover_template = "".join(
            f"<br><b>{f'{scale_map[header]}&times;' if header in scale_map and scale_map[header] != 1 else ''}{header}:</b> %{{customdata[{i}]}}"
            for i, header in enumerate(hover_cols)
        )

        # Structure hover data
        hover_data = trace_data_df[hover_cols].values

        hover_template += "<extra></extra>"  # Disable default hover text

        return hover_data, hover_template

    def get_scaling_map(self, model: TernaryModel):
        """Returns a dictionary with scale factors for each column in the `Scale Apices` view"""
        scaling_info = model.start_setup_model.apex_scaling_model.get_sorted_repr()
        scaling_map = {}
        for entry in scaling_info:
            col, factor = entry
            fmt_factor = ''
            for char in factor:
                if char.isnumeric() or (char == '.' and char not in fmt_factor):
                    fmt_factor += char
            if fmt_factor == '' or fmt_factor == '.':
                factor = 1
            scaling_map[col] = float(factor) if float(factor) != int(float(factor)) else int(float(factor))
        return scaling_map

    def _apply_scale_factors(
            self, 
            df: pd.DataFrame, 
            scale_map: Dict[str, float]) -> pd.DataFrame:
        """Returns `df` after applying scale factors to each column in `scale_map`"""
        for col, factor in scale_map.items():
            if col in df.columns.to_list():
                df[col] = factor * df[col]
        return df
    
    def _generate_unique_str(self) -> str:
        """Returns a unique string to be used in dataframe column names"""
        return str(hash(time.time()))

    def _get_basic_marker_dict(self, trace_model: TernaryTraceEditorModel) -> dict:
        """Returns a dictionary with size, symbol, and color keys populated with values from trace"""
        marker = {}
        marker['size'] = float(trace_model.point_size)
        marker['symbol'] = trace_model.selected_point_shape
        marker['color'] = trace_model.color
        return marker
    
    def _update_marker_dict_with_heatmap_config(
            self, 
            marker: dict, 
            trace_model: TernaryTraceEditorModel,
            data_df: pd.DataFrame,
            uuid: str) -> Tuple[dict, pd.DataFrame]:
        """Returns makrer and data_df after making necessary changes for heatmap config"""
        # If `heatmap`` is checked, pull the heatmap parameters as well and configure the trace accordingly
        #   If advanced heatmap is checked, pull that info too
        #       If log-transforming heatmap, make a new column in the copy of the selected data for this data
        # TODO add error handling for casting everything to float
        heatmap_model = trace_model.heatmap_model
        color_column = heatmap_model.selected_column
        if heatmap_model.log_transform_checked:
            data_df[self.HEATMAP_PATTERN.format(col=color_column, us=uuid)] =\
                data_df[color_column].apply(lambda x: np.log(x) if x > 0 else 0)
        else:
            data_df[self.HEATMAP_PATTERN.format(col=color_column, us=uuid)] =\
                data_df[color_column]
            
        # sort df so that points are plotted in order from lowest
        # heatmap value abundance to highest heatmap value abundance
        # TODO add this is a default checkec option but allow users to uncheck
        if trace_model.heatmap_model.sorting_mode == 'no change':
            pass
        elif trace_model.heatmap_model.sorting_mode == 'high on top':
            data_df = data_df.sort_values(
                by=self.HEATMAP_PATTERN.format(col=color_column, us=uuid), 
                ascending=True)
        elif trace_model.heatmap_model.sorting_mode == 'low on top':
            data_df = data_df.sort_values(
                by=self.HEATMAP_PATTERN.format(col=color_column, us=uuid), 
                ascending=False)
        elif trace_model.heatmap_model.sorting_mode == 'shuffled':
            data_df = data_df.sample(frac=1).reset_index(drop=True)
        
        colorscale = heatmap_model.colorscale
        if heatmap_model.reverse_colorscale:
            colorscale += '_r'  # Assuming Plotly accepts '_r' to reverse colorscales

        marker['color'] = data_df[self.HEATMAP_PATTERN.format(col=color_column, us=uuid)]
        marker['colorscale'] = colorscale
        marker['colorbar'] = dict(
            title=dict(
                text=heatmap_model.bar_title,
                side=heatmap_model.title_position,
                font=dict(size=float(heatmap_model.title_font_size))
            ),
            len=float(heatmap_model.length),
            thickness=float(heatmap_model.thickness),
            # TODO add this (thickness) to view and controller
            x=float(heatmap_model.x),
            y=float(heatmap_model.y),
            tickfont=dict(size=float(heatmap_model.tick_font_size)),
            orientation='h' if heatmap_model.bar_orientation == 'horizontal' else 'v'
        )
        # TODO add error handling here for when floats fail or stuff is blank
        # TODO warn user if min >= max
        marker['cmin'] = float(heatmap_model.range_min)
        marker['cmax'] = float(heatmap_model.range_max)

        return marker, data_df

    def _get_trace_name(self, trace_model: TernaryTraceEditorModel):
        """Extracts the trace name from the trace editor model"""
        return trace_model.legend_name
    
    def _apply_filters(
            self, 
            data_df: pd.DataFrame, 
            trace_model: TernaryTraceEditorModel, 
            trace_id: str) -> pd.DataFrame:
        """Applies filters and returns filtered dataframe"""
        filter_order = trace_model.filter_tab_model.order
        for filter_id in filter_order:
            if filter_id == 'StartSetup':
                continue
            filter_model = trace_model.filter_tab_model.get_filter(filter_id)
            column = filter_model.selected_column
            column_dtype = trace_model.selected_data_file.get_dtype(column)
            operation = filter_model.selected_filter_operation
            selected_values = filter_model.selected_one_of_filter_values
            single_value = filter_model.filter_values
            value_a = filter_model.filter_value_a
            value_b = filter_model.filter_value_b

            # float conversion and error raising
            if operation == 'Equals' or operation in ['<', '>', '≤', '≥']:
                if np.issubdtype(column_dtype, np.number):
                    try:
                        single_value = float(single_value) if single_value else None
                    except ValueError:
                        msg = "Error converting value to number."
                        raise TraceFilterFloatConversionException(trace_id, filter_id, msg)
            elif operation == 'One of':
                if np.issubdtype(column_dtype, np.number):
                    try:
                        selected_values = [float(x) for x in selected_values] if selected_values else []
                    except ValueError:
                        msg = "Error converting value(s) to number(s)."
                        raise TraceFilterFloatConversionException(trace_id, filter_id, msg)
            elif operation in ['a < x < b', 'a ≤ x ≤ b', 'a ≤ x < b', 'a < x ≤ b']:
                if np.issubdtype(column_dtype, np.number):
                    try:
                        value_a = float(value_a) if value_a else None
                        value_b = float(value_b) if value_b else None
                    except ValueError:
                        msg = "Error converting Value A or Value B to a number."
                        raise TraceFilterFloatConversionException(trace_id, filter_id, msg)

            filter_params = {
                'column': column,
                'operation': operation,
                'value 1': single_value,
                'value a': value_a,
                'value b': value_b,
                'selected values': selected_values,
            }

            filter_strategy = self.operation_strategies.get(operation)
            data_df = filter_strategy.filter(data_df, filter_params)

<<<<<<< HEAD
        return data_df
=======
        return data_df
    
    def _clean_err_repr(
            self, 
            err_repr: List[Tuple[str, str]],
            scaling_map: Dict[str, float]) -> Dict[str, float]:
        """Returns a (scaled) representation of the errors entered by the user"""
        ret = {}
        for row in err_repr:
            col = row[0]
            err = row[1]
            err = err.strip()
            _err = []
            for ch in err:
                if ch.isdigit or (ch == '.' and ch not in _err):
                    _err.append(ch)
            _err = ''.join(_err)
            if not _err or _err == '.':
                ret[col] = None
            else:
                if scaling_map:
                    ret[col] = float(_err) * scaling_map[col]
                else:
                    ret[col] = float(_err) 
        return ret

    def _clean_percentile(self, percentile: str) -> float:
        """Returns a number between 0 and 1
        
        Arguments: A string, likely between 0 and 100
        """

        try:
            percentile = float(percentile)
            if percentile > 1:
                return percentile / 100
        except ValueError as err:
            # TODO figure out how to handle gracefull
            raise ValueError from err




    
>>>>>>> 2461c288
<|MERGE_RESOLUTION|>--- conflicted
+++ resolved
@@ -521,9 +521,6 @@
             filter_strategy = self.operation_strategies.get(operation)
             data_df = filter_strategy.filter(data_df, filter_params)
 
-<<<<<<< HEAD
-        return data_df
-=======
         return data_df
     
     def _clean_err_repr(
@@ -567,5 +564,4 @@
 
 
 
-    
->>>>>>> 2461c288
+    