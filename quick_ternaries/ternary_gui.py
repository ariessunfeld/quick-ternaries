--- conflicted
+++ resolved
@@ -17,11 +17,7 @@
 from quick_ternaries.advanced_widgets import InfoButton
 from quick_ternaries.filter_widgets import FilterDialog, SelectedValuesList, FilterWidget
 from quick_ternaries.file_handling_utils import find_header_row_csv, find_header_row_excel
-<<<<<<< HEAD
 from ternary_utils import TernaryGraph, Trace, get_apex_names, create_title
-=======
-from quick_ternaries.ternary_utils import TernaryGraph, Trace, parse_ternary_type, create_title
->>>>>>> 7316fdca
 
 #GITHUB_LINK = "https://github.com/ariessunfeld/quick-ternaries"
 GITHUB_LINK = "https://gitlab.lanl.gov"
@@ -885,11 +881,7 @@
         is_dark_mode = palette.color(QPalette.Base).lightness() < palette.color(QPalette.Text).lightness()
         color = 'white' if is_dark_mode else 'black'  # Choose color based on the theme
         self.title_label.setText(
-<<<<<<< HEAD
-            '<a href="https://github.com/ariessunfeld/quick-ternaries" ' +
-=======
             f'<a href={GITHUB_LINK} ' +
->>>>>>> 7316fdca
             f'style="color: {color}; text-decoration:none;">' +
             'quick ternaries' +
             '</a>'
